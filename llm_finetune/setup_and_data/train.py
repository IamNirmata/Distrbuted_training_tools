"""Simplified multi-node fine-tuning script for Meta Llama 3."""

<<<<<<< HEAD
import inspect
=======
>>>>>>> c68410da
import json
import os
from typing import Tuple

import torch
from accelerate import Accelerator
from datasets import Dataset, DatasetDict, load_from_disk
from peft import LoraConfig, prepare_model_for_kbit_training
from transformers import AutoModelForCausalLM, AutoTokenizer, BitsAndBytesConfig
from trl import SFTConfig, SFTTrainer


MODEL_PATH = os.environ.get("MODEL_PATH", "/mnt/data/models/Meta-Llama-3-8B-Instruct")
DATASET_PATH = os.environ.get("DATASET_PATH", "/mnt/data/datasets/xlam-function-calling-60k")
OUTPUT_DIR = os.environ.get("OUTPUT_DIR", "/mnt/data/output/llama-3-8b-function-calling")

os.environ.setdefault("WANDB_PROJECT", "func_calls_llm")
os.environ.setdefault("WANDB_ENTITY", "iamnirmata-microsoft")
os.environ.setdefault("WANDB_LOG_MODEL", "checkpoint")

CUSTOM_PAD_TOKEN = "<|eot_id|>"


def _format_example(example: dict, eos_token: str) -> dict:
    """Convert a raw xLAM row into the single "text" field used for SFT."""
    try:
        query = example.get("query", "")
        tools_raw = example.get("tools", "[]")
        answers_raw = example.get("answers", "[]")

        try:
            tools = "\n".join(str(item) for item in json.loads(tools_raw))
        except (json.JSONDecodeError, TypeError):
            tools = str(tools_raw)

        try:
            answers = "\n".join(str(item) for item in json.loads(answers_raw))
        except (json.JSONDecodeError, TypeError):
            answers = str(answers_raw)

        text = (
            f"<user>{query}</user>\n\n"
            f"<tools>{tools}</tools>\n\n"
            f"<calls>{answers}</calls>"
            f"{eos_token}"
        )
        return {"text": text}
    except Exception as exc:  # pragma: no cover - defensive
        # If anything goes wrong keep the example but mark it empty so it is filtered.
        print(f"Failed to format example: {exc}")
        return {"text": ""}


def _load_splits(path: str) -> Tuple[Dataset, Dataset]:
    data = load_from_disk(path)

    if isinstance(data, DatasetDict):
        train_split = data.get("train") or next(iter(data.values()))
        eval_split = data.get("validation") or data.get("test")
        if eval_split is None:
            split = train_split.train_test_split(test_size=0.1, seed=42)
            train_split, eval_split = split["train"], split["test"]
    else:
        split = data.train_test_split(test_size=0.1, seed=42)
        train_split, eval_split = split["train"], split["test"]

    return train_split, eval_split


def main() -> None:
    accelerator = Accelerator()
    is_main_process = accelerator.is_local_main_process

    if is_main_process:
        print("Loading tokenizer...")
    tokenizer = AutoTokenizer.from_pretrained(MODEL_PATH, trust_remote_code=True)

    if tokenizer.pad_token is None:
        tokenizer.add_special_tokens({"pad_token": CUSTOM_PAD_TOKEN})
        if is_main_process:
            print(f"Added custom pad token: {CUSTOM_PAD_TOKEN}")
    tokenizer.padding_side = "right"

    train_raw, eval_raw = _load_splits(DATASET_PATH)
    train_dataset = train_raw.map(
        lambda row: _format_example(row, tokenizer.eos_token),
        remove_columns=train_raw.column_names,
        desc="Formatting train split",
    )
    eval_dataset = eval_raw.map(
        lambda row: _format_example(row, tokenizer.eos_token),
        remove_columns=eval_raw.column_names,
        desc="Formatting eval split",
    )
    train_dataset = train_dataset.filter(lambda row: len(row["text"]) > 0)
    eval_dataset = eval_dataset.filter(lambda row: len(row["text"]) > 0)

    if is_main_process:
        print(f"Train samples: {len(train_dataset)} | Eval samples: {len(eval_dataset)}")
        print("Example formatted prompt:\n", train_dataset[0]["text"][:400], "...", sep="")

    bnb_config = BitsAndBytesConfig(
        load_in_4bit=True,
        bnb_4bit_quant_type="nf4",
        bnb_4bit_compute_dtype=torch.bfloat16,
        bnb_4bit_use_double_quant=True,
    )

    model_kwargs = dict(
        quantization_config=bnb_config,
        torch_dtype=torch.bfloat16,
        trust_remote_code=True,
    )
    if os.environ.get("USE_FLASH_ATTENTION", "1") == "1":
        model_kwargs["attn_implementation"] = "flash_attention_2"

    if is_main_process:
        print("Loading base model...")
    model = AutoModelForCausalLM.from_pretrained(MODEL_PATH, **model_kwargs)

    model.resize_token_embeddings(len(tokenizer))
    model.config.pad_token_id = tokenizer.pad_token_id
    model = prepare_model_for_kbit_training(model)
    model.config.use_cache = False

    peft_config = LoraConfig(
        r=16,
        lora_alpha=16,
        lora_dropout=0.05,
        bias="none",
        task_type="CAUSAL_LM",
        target_modules=[
            "q_proj",
            "k_proj",
            "v_proj",
            "o_proj",
            "gate_proj",
            "down_proj",
            "up_proj",
        ],
    )

    training_args = SFTConfig(
        output_dir=OUTPUT_DIR,
        dataset_text_field="text",
        remove_unused_columns=False,
        report_to=("wandb",),
        per_device_train_batch_size=4,
        per_device_eval_batch_size=4,
        gradient_accumulation_steps=8,
        optim="paged_adamw_8bit",
        max_steps=1000,
        warmup_ratio=0.1,
        logging_steps=10,
        save_steps=250,
        learning_rate=1e-4,
        bf16=True,
        fp16=False,
        save_on_each_node=False,
    )

<<<<<<< HEAD
    trainer_kwargs = dict(
        model=model,
=======
    trainer = SFTTrainer(
        model=model,
        tokenizer=tokenizer,
>>>>>>> c68410da
        args=training_args,
        train_dataset=train_dataset,
        eval_dataset=eval_dataset,
        peft_config=peft_config,
<<<<<<< HEAD
    )

    trainer_signature = inspect.signature(SFTTrainer.__init__)
    if "tokenizer" in trainer_signature.parameters:
        trainer_kwargs["tokenizer"] = tokenizer
    if "max_seq_length" in trainer_signature.parameters:
        trainer_kwargs["max_seq_length"] = 2048
    if "dataset_text_field" in trainer_signature.parameters and "dataset_text_field" not in trainer_kwargs:
        trainer_kwargs["dataset_text_field"] = "text"

    trainer = SFTTrainer(**trainer_kwargs)

    if is_main_process:
        print("Starting training...")
    trainer.train()

    accelerator.wait_for_everyone()
    if is_main_process:
        print("Training finished. Saving adapters...")
    trainer.save_model(OUTPUT_DIR)

    if is_main_process:
        print("All done!")

=======
        max_seq_length=2048,
    )

    if is_main_process:
        print("Starting training...")
    trainer.train()

    accelerator.wait_for_everyone()
    if is_main_process:
        print("Training finished. Saving adapters...")
    trainer.save_model(OUTPUT_DIR)

    if is_main_process:
        print("All done!")

>>>>>>> c68410da

if __name__ == "__main__":
    main()<|MERGE_RESOLUTION|>--- conflicted
+++ resolved
@@ -1,9 +1,6 @@
 """Simplified multi-node fine-tuning script for Meta Llama 3."""
 
-<<<<<<< HEAD
 import inspect
-=======
->>>>>>> c68410da
 import json
 import os
 from typing import Tuple
@@ -165,19 +162,15 @@
         save_on_each_node=False,
     )
 
-<<<<<<< HEAD
     trainer_kwargs = dict(
         model=model,
-=======
     trainer = SFTTrainer(
         model=model,
         tokenizer=tokenizer,
->>>>>>> c68410da
         args=training_args,
         train_dataset=train_dataset,
         eval_dataset=eval_dataset,
         peft_config=peft_config,
-<<<<<<< HEAD
     )
 
     trainer_signature = inspect.signature(SFTTrainer.__init__)
@@ -202,7 +195,6 @@
     if is_main_process:
         print("All done!")
 
-=======
         max_seq_length=2048,
     )
 
@@ -218,7 +210,6 @@
     if is_main_process:
         print("All done!")
 
->>>>>>> c68410da
 
 if __name__ == "__main__":
     main()